--- conflicted
+++ resolved
@@ -208,143 +208,6 @@
         updatemanager.disconnect(page, websocket)
 
 
-<<<<<<< HEAD
-@router.post("/api/rulebooks/")
-async def create_rulebook(
-    rulebook: schemas.Rulebook, db: AsyncSession = Depends(get_db_session)
-):
-    query = insert(models.rulebooks).values(
-        name=rulebook.name, rulesets=rulebook.rulesets
-    )
-    result = await db.execute(query)
-    (id_,) = result.inserted_primary_key
-
-    rulebook_data = yaml.safe_load(rulebook.rulesets)
-    await insert_rulebook_related_data(id_, rulebook_data, db)
-    await db.commit()
-
-    return {**rulebook.dict(), "id": id_}
-
-
-@router.post("/api/inventory/")
-async def create_inventory(
-    i: schemas.Inventory, db: AsyncSession = Depends(get_db_session)
-):
-    query = insert(models.inventories).values(
-        name=i.name, inventory=i.inventory
-    )
-    result = await db.execute(query)
-    await db.commit()
-    (id_,) = result.inserted_primary_key
-    return {**i.dict(), "id": id_}
-
-
-@router.post("/api/extra_vars/")
-async def create_extra_vars(
-    e: schemas.Extravars, db: AsyncSession = Depends(get_db_session)
-):
-    query = insert(models.extra_vars).values(
-        name=e.name, extra_var=e.extra_var
-    )
-    result = await db.execute(query)
-    await db.commit()
-    (id_,) = result.inserted_primary_key
-    return {**e.dict(), "id": id_}
-
-
-@router.post("/api/activation_instance/")
-async def create_activation_instance(
-    a: schemas.ActivationInstance,
-    db: AsyncSession = Depends(get_db_session),
-    db_session_factory: sqlalchemy.orm.sessionmaker = Depends(
-        get_db_session_factory
-    ),
-    settings: Settings = Depends(get_settings),
-):
-    query = (
-        select(
-            inventories.c.inventory,
-            rulebooks.c.rulesets,
-            extra_vars.c.extra_var
-        ).join(inventories, activations.c.inventory_id == inventories.c.id)
-        .join(rulebooks, activations.c.rulebook_id == rulebooks.c.id)
-        .join(extra_vars, activations.c.extra_var_id == extra_vars.c.id)
-        .where(activations.c.id == activation.id)
-    )
-    activation_data = (await db.execute(query)).first()
-
-    query = insert(models.activation_instances).values(
-        name=a.name,
-        rulebook_id=a.rulebook_id,
-        inventory_id=a.inventory_id,
-        extra_var_id=a.extra_var_id,
-        working_directory=a.working_directory,
-        execution_environment=a.execution_environment,
-    ).returning(
-        activation_instances.c.id,
-        activation_instances.c.log_id,
-    )
-    result = await db.execute(query)
-    await db.commit()
-    id_, log_id = result.first()
-
-    try:
-        await activate_rulesets(
-            settings.deployment_type,
-            id_,
-            log_id,
-            a.execution_environment,
-            activation_data.rulesets,
-            activation_data.inventory,
-            activation_data.extra_var,
-            a.working_directory,
-            settings.server_name,
-            settings.port,
-            db,
-        )
-    except aiodocker.exceptions.DockerError as e:
-        return HTTPException(status_code=500, detail=str(e))
-
-    return {**a.dict(), "id": id_}
-
-
-@router.post("/api/deactivate/")
-async def deactivate(activation_instance_id: int):
-    await inactivate_rulesets(activation_instance_id)
-    return
-
-
-@router.get(
-    "/api/activation_instance_logs/",
-    response_model=List[schemas.ActivationLog],
-)
-async def list_activation_instance_logs(
-    activation_instance_id: int, db: AsyncSession = Depends(get_db_session)
-):
-    query = (
-        select(activation_instances.c.log_id).where(activation_instances.c.id == activation_instance_id)
-    )
-    rec = (await db.execute(query)).first()
-    if rec is None:
-        raise HTTPException(status_code=404, detail=f"Activation instance id {activation_instance_id} not found")
-
-    # Open the large object and decode bytes to text via "utf-8"  (mode="rt")
-    try:
-        lobject = await large_object_factory(oid=rec.log_id, session=db, mode="rt")
-    except FileNotFoundError as lob_exc:
-        raise HTTPException(status_code=404, detail=str(lob_exc))
-
-    async for buff in lobject.gread():
-        await updatemanager.broadcast(
-            f"/activation_instance/{activation_instance_id}",
-            json.dumps(["Stdout", {"stdout": buff}]),
-        )
-
-    return []
-
-
-=======
->>>>>>> bab71f28
 @router.get("/api/tasks/")
 async def list_tasks():
     tasks = [
@@ -358,261 +221,6 @@
     return tasks
 
 
-<<<<<<< HEAD
-@router.get("/api/playbooks/")
-async def list_playbooks(db: AsyncSession = Depends(get_db_session)):
-    query = select(models.playbooks)
-    result = await db.execute(query)
-    return result.all()
-
-
-@router.get("/api/playbook/{playbook_id}")
-async def read_playbook(
-    playbook_id: int, db: AsyncSession = Depends(get_db_session)
-):
-    query = select(models.playbooks).where(
-        models.playbooks.c.id == playbook_id
-    )
-    result = await db.execute(query)
-    return result.first()
-
-
-@router.get("/api/inventories/")
-async def list_inventories(db: AsyncSession = Depends(get_db_session)):
-    query = select(models.inventories)
-    result = await db.execute(query)
-    return result.all()
-
-
-@router.get("/api/inventory/{inventory_id}")
-async def read_inventory(
-    inventory_id: int, db: AsyncSession = Depends(get_db_session)
-):
-    # FIXME(cutwater): Return HTTP 404 if inventory doesn't exist
-    query = select(models.inventories).where(
-        models.inventories.c.id == inventory_id
-    )
-    result = await db.execute(query)
-    return result.first()
-
-
-@router.get("/api/rulebooks/")
-async def list_rulebooks(db: AsyncSession = Depends(get_db_session)):
-    query = select(models.rulebooks)
-    result = await db.execute(query)
-    return result.all()
-
-
-@router.get("/api/rulebooks/{rulebook_id}")
-async def read_rulebook(
-    rulebook_id: int, db: AsyncSession = Depends(get_db_session)
-):
-    query = select(models.rulebooks).where(
-        models.rulebooks.c.id == rulebook_id
-    )
-    result = await db.execute(query)
-    return result.first()
-
-
-@router.get("/api/rulebook_json/{rulebook_id}")
-async def read_rulebook_json(
-    rulebook_id: int, db: AsyncSession = Depends(get_db_session)
-):
-    query = select(models.rulebooks).where(
-        models.rulebooks.c.id == rulebook_id
-    )
-    result = await db.execute(query)
-
-    response = dict(result.first())
-    response["rulesets"] = yaml.safe_load(response["rulesets"])
-    return response
-
-
-@router.get("/api/extra_vars/")
-async def list_extra_vars(db: AsyncSession = Depends(get_db_session)):
-    query = select(models.extra_vars)
-    result = await db.execute(query)
-    return result.all()
-
-
-@router.get("/api/extra_var/{extra_var_id}")
-async def read_extravar(
-    extra_var_id: int, db: AsyncSession = Depends(get_db_session)
-):
-    query = select(models.extra_vars).where(
-        models.extra_vars.c.id == extra_var_id
-    )
-    result = await db.execute(query)
-    return result.first()
-
-
-@router.get("/api/activation_instances/")
-async def list_activation_instances(
-    db: AsyncSession = Depends(get_db_session),
-):
-    query = select(models.activation_instances)
-    result = await db.execute(query)
-    return result.all()
-
-
-@router.get("/api/activation_instance/{activation_instance_id}")
-async def read_activation_instance(
-    activation_instance_id: int, db: AsyncSession = Depends(get_db_session)
-):
-    query = (
-        select(
-            models.activation_instances.c.id,
-            models.activation_instances.c.name,
-            models.rulebooks.c.id.label("ruleset_id"),
-            models.rulebooks.c.name.label("ruleset_name"),
-            models.inventories.c.id.label("inventory_id"),
-            models.inventories.c.name.label("inventory_name"),
-            models.extra_vars.c.id.label("extra_var_id"),
-            models.extra_vars.c.name.label("extra_vars_name"),
-        )
-        .select_from(
-            models.activation_instances.join(models.rulebooks)
-            .join(models.inventories)
-            .join(models.extra_vars)
-        )
-        .where(models.activation_instances.c.id == activation_instance_id)
-    )
-    result = await db.execute(query)
-    return result.first()
-
-
-@router.delete(
-    "/api/activation_instance/{activation_instance_id}",
-    status_code=204,
-    operation_id="delete_activation_instance",
-)
-async def delete_activation_instance(
-    activation_instance_id: int, db: AsyncSession = Depends(get_db_session)
-):
-    query = delete(models.activation_instances).where(
-        models.activation_instances.c.id == activation_instance_id
-    )
-    results = await db.execute(query)
-    if results.rowcount == 0:
-        raise HTTPException(status_code=status.HTTP_404_NOT_FOUND)
-    await db.commit()
-
-
-@router.get("/api/job_instances/")
-async def list_job_instances(db: AsyncSession = Depends(get_db_session)):
-    query = select(models.job_instances)
-    result = await db.execute(query)
-    return result.all()
-
-
-@router.post("/api/job_instance/")
-async def create_job_instance(
-    j: schemas.JobInstance, db: AsyncSession = Depends(get_db_session)
-):
-
-    query = select(models.playbooks).where(
-        models.playbooks.c.id == j.playbook_id
-    )
-    playbook_row = (await db.execute(query)).first()
-
-    query = select(models.inventories).where(
-        models.inventories.c.id == j.inventory_id
-    )
-    inventory_row = (await db.execute(query)).first()
-
-    query = select(models.extra_vars).where(
-        models.extra_vars.c.id == j.extra_var_id
-    )
-    extra_var_row = (await db.execute(query)).first()
-
-    job_uuid = str(uuid.uuid4())
-
-    query = insert(models.job_instances).values(uuid=job_uuid)
-    result = await db.execute(query)
-    await db.commit()
-    (job_instance_id,) = result.inserted_primary_key
-
-    event_log = asyncio.Queue()
-
-    task = asyncio.create_task(
-        run_job(
-            job_uuid,
-            event_log,
-            playbook_row.playbook,
-            inventory_row.inventory,
-            extra_var_row.extra_var,
-            db,
-        ),
-        name=f"run_job {job_instance_id}",
-    )
-    taskmanager.tasks.append(task)
-    task = asyncio.create_task(
-        write_job_events(event_log, db, job_instance_id),
-        name=f"write_job_events {job_instance_id}",
-    )
-    taskmanager.tasks.append(task)
-    return {**j.dict(), "id": job_instance_id, "uuid": job_uuid}
-
-
-@router.get("/api/job_instance/{job_instance_id}")
-async def read_job_instance(
-    job_instance_id: int, db: AsyncSession = Depends(get_db_session)
-):
-    query = select(models.job_instances).where(
-        models.job_instances.c.id == job_instance_id
-    )
-    result = await db.execute(query)
-    return result.first()
-
-
-@router.delete(
-    "/api/job_instance/{job_instance_id}",
-    status_code=204,
-    operation_id="delete_job_instance",
-)
-async def delete_job_instance(
-    job_instance_id: int, db: AsyncSession = Depends(get_db_session)
-):
-    query = delete(models.job_instances).where(
-        models.job_instances.c.id == job_instance_id
-    )
-    results = await db.execute(query)
-    if results.rowcount == 0:
-        raise HTTPException(status_code=status.HTTP_404_NOT_FOUND)
-    await db.commit()
-
-
-@router.get("/api/job_instance_events/{job_instance_id}")
-async def read_job_instance_events(
-    job_instance_id: int, db: AsyncSession = Depends(get_db_session)
-):
-    query = select(models.job_instances).where(
-        models.job_instances.c.id == job_instance_id
-    )
-    job = (await db.execute(query)).first()
-
-    query = (
-        select(models.job_instance_events)
-        .where(models.job_instance_events.c.job_uuid == job.uuid)
-        .order_by(models.job_instance_events.c.counter)
-    )
-    return (await db.execute(query)).all()
-
-
-@router.get("/api/activation_instance_job_instances/{activation_instance_id}")
-async def read_activation_instance_job_instances(
-    activation_instance_id: int, db: AsyncSession = Depends(get_db_session)
-):
-    query = select(models.activation_instance_job_instances).where(
-        models.activation_instance_job_instances.c.activation_instance_id
-        == activation_instance_id
-    )
-    result = await db.execute(query)
-    return result.all()
-
-
-=======
->>>>>>> bab71f28
 # FastAPI Users
 
 
