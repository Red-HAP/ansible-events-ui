--- conflicted
+++ resolved
@@ -26,7 +26,7 @@
     get_db_session,
     get_db_session_factory,
 )
-<<<<<<< HEAD
+from ansible_events_ui.key import generate_ssh_keys
 from ansible_events_ui.db.models import (
     User,
     activation_instance_job_instances,
@@ -40,19 +40,12 @@
     projects,
     rulebooks,
 )
-from ansible_events_ui.db.utils.lostream import (
-    CHUNK_SIZE,
-    large_object_factory
-)
-from ansible_events_ui.managers import taskmanager, updatemanager
-=======
-from ansible_events_ui.key import generate_ssh_keys
+from ansible_events_ui.db.utils.lostream import large_object_factory
 from ansible_events_ui.managers import (
     secretsmanager,
     taskmanager,
     updatemanager,
 )
->>>>>>> b00aed6a
 from ansible_events_ui.project import insert_rulebook_related_data
 from ansible_events_ui.ruleset import (
     activate_rulesets,
@@ -319,44 +312,25 @@
         rulebook_id=a.rulebook_id,
         inventory_id=a.inventory_id,
         extra_var_id=a.extra_var_id,
-<<<<<<< HEAD
+        working_directory=a.working_directory,
+        execution_environment=a.execution_environment,
     ).returning(
         activation_instances.c.id,
         activation_instances.c.log_id,
-=======
-        working_directory=a.working_directory,
-        execution_environment=a.execution_environment,
->>>>>>> b00aed6a
     )
     result = await db.execute(query)
     await db.commit()
     id_, log_id = result.first()
 
-<<<<<<< HEAD
-    cmd, proc = await activate_rulesets(
-        id_,
-        # TODO(cutwater): Hardcoded container image link
-        "quay.io/bthomass/ansible-events:latest",
-        activation_data.rulesets,
-        activation_data.inventory,
-        activation_data.extra_var,
-        db,
-    )
-
-    task = asyncio.create_task(
-        read_output(proc, id_, log_id, db_session_factory),
-        name=f"read_output {proc.pid}",
-    )
-    taskmanager.tasks.append(task)
-=======
     try:
         await activate_rulesets(
             settings.deployment_type,
             id_,
+            log_id,
             a.execution_environment,
-            rulebook_row.rulesets,
-            inventory_row.inventory,
-            extra_var_row.extra_var,
+            activation_data.rulesets,
+            activation_data.inventory,
+            activation_data.extra_var,
             a.working_directory,
             settings.server_name,
             settings.port,
@@ -364,7 +338,6 @@
         )
     except aiodocker.exceptions.DockerError as e:
         return HTTPException(status_code=500, detail=str(e))
->>>>>>> b00aed6a
 
     return {**a.dict(), "id": id_}
 
@@ -375,30 +348,6 @@
     return
 
 
-<<<<<<< HEAD
-async def read_output(
-    proc, activation_instance_id, activation_instance_log_id, db_session_factory
-):
-    # TODO(cutwater): Replace with FastAPI dependency injections,
-    #   that is available in BackgroundTasks
-    read_chunk_size = CHUNK_SIZE
-
-    async with db_session_factory() as db:
-        async with large_object_factory(
-            oid=activation_instance_log_id, session=db, mode="wb"
-        ) as lobject:
-            for buff in iter(lambda: proc.stdout.read(read_chunk_size), b''):
-                await lobject.write(buff)
-                await updatemanager.broadcast(
-                    f"/activation_instance/{activation_instance_id}",
-                    json.dumps(["Stdout", {"stdout": buff.decode()}]),
-                )
-            else:
-                lobject.close()
-
-
-=======
->>>>>>> b00aed6a
 @router.get(
     "/api/activation_instance_logs/",
     response_model=List[schemas.ActivationLog],
