import sqlalchemy as sa
from sqlalchemy import func
from sqlalchemy.dialects import postgresql

from .base import metadata

__all__ = (
    "activations",
    "activation_instances",
    "activation_instance_logs",
    "restart_policies",
)

activations = sa.Table(
    "activation",
    metadata,
    sa.Column(
        "id",
        sa.Integer,
        sa.Identity(always=True),
        primary_key=True,
    ),
    sa.Column("name", sa.String, nullable=False),
    sa.Column("description", sa.String),
    sa.Column("working_directory", sa.String),
    sa.Column("execution_environment", sa.String),
    sa.Column(
        "rulebook_id",
        sa.ForeignKey("rulebook.id", ondelete="CASCADE"),
        nullable=False,
    ),
    sa.Column(
        "inventory_id",
        sa.ForeignKey("inventory.id", ondelete="CASCADE"),
        nullable=False,
    ),
    sa.Column(
        "extra_var_id",
        sa.ForeignKey("extra_var.id", ondelete="CASCADE"),
        nullable=False,
    ),
    sa.Column(
        "restart_policy_id",
        sa.ForeignKey("restart_policy.id"),
        nullable=False,
    ),
    sa.Column(
        "playbook_id",
        sa.ForeignKey("playbook.id", ondelete="CASCADE"),
        nullable=False,
    ),
    sa.Column("activation_status", sa.String),
    sa.Column("activation_enabled", sa.Boolean, nullable=False),
    sa.Column("restarted_at", sa.DateTime(timezone=True)),
    sa.Column("restarted_count", sa.Integer, nullable=False, default=0),
    sa.Column(
        "created_at",
        sa.DateTime(timezone=True),
        nullable=False,
        server_default=func.now(),
    ),
    sa.Column(
        "modified_at",
        sa.DateTime(timezone=True),
        nullable=False,
        server_default=func.now(),
        onupdate=func.now(),
    ),
)

restart_policies = sa.Table(
    "restart_policy",
    metadata,
    sa.Column(
        "id",
        sa.Integer,
        sa.Identity(always=True),
        primary_key=True,
    ),
    sa.Column("name", sa.String),
)


# This table will have an pre-insert trigger that will set the log_id if it is null.
# This table will have a post-delete trigger that will cascade delete action to the large object table.
activation_instances = sa.Table(
    "activation_instance",
    metadata,
    sa.Column(
        "id",
        sa.Integer,
        sa.Identity(always=True),
        primary_key=True,
    ),
    sa.Column("name", sa.String),
    sa.Column("rulebook_id", sa.ForeignKey("rulebook.id", ondelete="CASCADE")),
    sa.Column(
        "inventory_id", sa.ForeignKey("inventory.id", ondelete="CASCADE")
    ),
    sa.Column(
        "extra_var_id", sa.ForeignKey("extra_var.id", ondelete="CASCADE")
    ),
<<<<<<< HEAD
    sa.Column(
        "log_id", postgresql.OID, nullable=True, comment="OID of large object containing log(s)."
    ),
=======
    sa.Column("working_directory", sa.String),
    sa.Column("execution_environment", sa.String),
>>>>>>> b00aed6a
)


activation_instance_logs = sa.Table(
    "activation_instance_log",
    metadata,
    sa.Column(
        "id",
        sa.Integer,
        sa.Identity(always=True),
        primary_key=True,
    ),
    sa.Column(
        "activation_instance_id",
        sa.ForeignKey("activation_instance.id", ondelete="CASCADE"),
    ),
    sa.Column("line_number", sa.Integer),
    sa.Column("log", sa.String),
)<|MERGE_RESOLUTION|>--- conflicted
+++ resolved
@@ -100,14 +100,11 @@
     sa.Column(
         "extra_var_id", sa.ForeignKey("extra_var.id", ondelete="CASCADE")
     ),
-<<<<<<< HEAD
+    sa.Column("working_directory", sa.String),
+    sa.Column("execution_environment", sa.String),
     sa.Column(
         "log_id", postgresql.OID, nullable=True, comment="OID of large object containing log(s)."
     ),
-=======
-    sa.Column("working_directory", sa.String),
-    sa.Column("execution_environment", sa.String),
->>>>>>> b00aed6a
 )
 
 
